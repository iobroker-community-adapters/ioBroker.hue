{
    "common": {
        "name":                     "hue",
<<<<<<< HEAD
        "version": "0.3.1",
=======
        "version": "0.4.0",
>>>>>>> ee7250a7
        "title":                    "Philips Hue Bridge Adapter",
        "desc":                     "Connects Philips Hue LED Bulbs, Friends of Hue LED Lamps and Stripes and other SmartLink capable Devices (LivingWhites, some LivingColors) via Philips Hue Bridges",
        "authors": [
            "hobbyquaker <hq@ccu.io>"
        ],
        "license":                  "Apache 2.0",
        "platform":                 "Javascript/Node.js",
        "mode":                     "daemon",
        "readme":                   "https://raw.githubusercontent.com/ioBroker/ioBroker.hue/master/README.md",
        "loglevel":                 "info",
        "keywords":                 ["philips", "hue", "led", "rgb", "smartlink", "zigbee"],
        "icon":                     "hue.jpeg",
        "extIcon":                  "https://raw.githubusercontent.com/ioBroker/ioBroker.hue/master/admin/hue.jpeg"
    },
    "native": {
        "bridge": "172.16.23.149",
        "user": "newdeveloper",
        "polling": true,
        "pollingInterval": 30
    },
    "objects": [

    ]
}<|MERGE_RESOLUTION|>--- conflicted
+++ resolved
@@ -1,11 +1,7 @@
 {
     "common": {
         "name":                     "hue",
-<<<<<<< HEAD
-        "version": "0.3.1",
-=======
         "version": "0.4.0",
->>>>>>> ee7250a7
         "title":                    "Philips Hue Bridge Adapter",
         "desc":                     "Connects Philips Hue LED Bulbs, Friends of Hue LED Lamps and Stripes and other SmartLink capable Devices (LivingWhites, some LivingColors) via Philips Hue Bridges",
         "authors": [
