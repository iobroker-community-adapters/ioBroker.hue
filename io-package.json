{
    "common": {
        "name": "hue",
<<<<<<< HEAD
        "version": "1.2.0",
        "news": {
            "1.2.0": {
                "en": "rework to queue commands using 'bottleneck'",
                "de": "Umstellung auf 'bottleneck' um Kommandos zu queuen"
=======
        "version": "1.1.2",
        "news": {
            "1.1.2": {
                "en": "Added compact mode",
                "de": "Kompaktmodus hinzugefügt",
                "ru": "Добавлен компактный режим",
                "pt": "Adicionado modo compacto",
                "nl": "Compact-modus toegevoegd",
                "fr": "Ajout du mode compact",
                "it": "Aggiunta modalità compatta",
                "es": "Modo compacto agregado",
                "pl": "Dodano tryb kompaktowy"
>>>>>>> 1cd6dcfa
            },
            "1.1.1": {
                "en": "Ignoring of groups was implemented",
                "de": "Ignorieren von Gruppen wurde implementiert",
                "ru": "Было реализовано игнорирование групп",
                "pt": "Ignorando grupos foi implementado",
                "nl": "Het negeren van groepen is geïmplementeerd",
                "fr": "L'ignorance des groupes a été mise en œuvre",
                "it": "L'ignoranza dei gruppi è stata implementata",
                "es": "Se implementó ignorar grupos",
                "pl": "Ignorowanie grup zostało zaimplementowane"
            },
            "1.1.0": {
                "en": "The command queue was optimized",
                "de": "Die Befehlswarteschlange wurde optimiert",
                "ru": "Очередь команд была оптимизирована",
                "pt": "A fila de comandos foi otimizada",
                "nl": "De opdrachtwachtrij is geoptimaliseerd",
                "fr": "La file d'attente de commandes a été optimisée",
                "it": "La coda dei comandi è stata ottimizzata",
                "es": "La cola de comandos fue optimizada",
                "pl": "Kolejka poleceń została zoptymalizowana"
            },
            "1.0.1": {
                "en": "Roles were adjusted",
                "de": "Rollen wurden angepasst",
                "ru": "Роли были скорректированы",
                "pt": "Papéis foram ajustados",
                "nl": "Rollen zijn aangepast",
                "fr": "Les rôles ont été ajustés",
                "it": "I ruoli sono stati regolati",
                "es": "Roles fueron ajustados",
                "pl": "Dostosowano role"
            },
            "1.0.0": {
                "en": "Enable/Disable OSRAM check from HUE Bridge, polling ZLLSwitch and ZGPSwitch",
                "de": "Aktivieren / Deaktivieren der OSRAM-Prüfung von HUE Bridge, Abfragen von ZLLSwitch und ZGPSwitch",
                "ru": "Включить / отключить проверку OSRAM с HUE Bridge, опрос ZLLSwitch и ZGPSwitch",
                "pt": "Habilita / desabilita a verificação OSRAM do HUE Bridge, fazendo polling de ZLLSwitch e ZGPSwitch",
                "nl": "Schakel OSRAM-controle in / uit vanuit HUE Bridge, polling ZLLSwitch en ZGPSwitch",
                "fr": "Activer / désactiver la vérification OSRAM depuis HUE Bridge, en interrogeant ZLLSwitch et ZGPSwitch",
                "it": "Abilita / Disabilita il controllo OSRAM da HUE Bridge, polling ZLLSwitch e ZGPSwitch",
                "es": "Habilite / deshabilite la comprobación de OSRAM desde HUE Bridge, sondeando ZLLSwitch y ZGPSwitch",
                "pl": "Włącz / wyłącz kontrolę OSRAM z mostka HUE, odpytywanie ZLLSwitch i ZGPSwitch"
            },
            "0.6.9": {
                "en": "Enable adapter by default",
                "de": "Aktiviere Adapter nach der Installation",
                "ru": "Запускать драйвер после установки"
            },
            "0.6.8": {
                "en": "Poll groups",
                "de": "Frage Gruppen ab",
                "ru": "Опрашивает группы"
            },
            "0.6.7": {
                "en": "Do not turn on the lights by start",
                "de": "Schalte nicht die Lichte beim Start ein",
                "ru": "Не включать лампы при старте"
            },
            "0.6.6": {
                "en": "Use new verions of npm library",
                "de": "Benutze neue Version von NPM Bibliothek",
                "ru": "Используется новая версия NPM библиотеки"
            }
        },
        "title": "Philips Hue Bridge",
        "titleLang": {
            "en": "Philips Hue Bridge",
            "de": "Philips Hue-Bridge",
            "ru": "Philips Hue Bridge",
            "pt": "Philips Hue Bridge",
            "nl": "Philips Hue Bridge",
            "fr": "Philips Hue Bridge",
            "it": "Philips Hue Bridge",
            "es": "Philips Hue Bridge",
            "pl": "Philips Hue Bridge"
        },
        "desc": {
            "en": "Connects Philips Hue LED Bulbs, Friends of Hue LED Lamps and Stripes and other SmartLink capable Devices (LivingWhites, some LivingColors) via Philips Hue Bridges with ioBroker",
            "de": "Verbinden Sie Philips Hue LED Birnen, Friends of Hue LED Lampen und Streifen und andere SmartLink fähige Geräte (LivingWhites, einige LivingColors) über Philips Hue Bridges mit ioBroker",
            "ru": "Соединяет светодиодные лампы Philips Hue, светодиодные лампы и ленты Friends of Hue и другие устройства, поддерживающие SmartLink (LivingWhites, некоторые LivingColors) через Philips Hue Bridges",
            "pt": "Conecta Lâmpadas LED Philips Hue, Lâmpadas LED e Listras Friends of Hue e outros Dispositivos com capacidade para SmartLink (LivingWhites, alguns LivingColors) via Philips Hue Bridges com ioBroker",
            "nl": "Verbindt Philips Hue LED-lampen, Friends of Hue LED-lampen en -stroken en andere SmartLink-compatibele apparaten (LivingWhites, sommige LivingColors) via Philips Hue Bridges met ioBroker",
            "fr": "Permet de connecter les ampoules LED Philips Hue, les lampes et les bandes LED Friends of Hue et d'autres périphériques compatibles SmartLink (LivingWhites, certains LivingColors) via Philips Hue Bridges avec ioBroker",
            "it": "Collega lampadine LED Philips Hue, lampade e strisce LED Friends of Hue e altri dispositivi compatibili SmartLink (LivingWhite, alcuni LivingColors) tramite Philips Hue Bridges con ioBroker",
            "es": "Conecta bombillas LED Philips Hue, lámparas y rayas LED Friends of Hue y otros dispositivos compatibles con SmartLink (LivingWhites, algunos LivingColors) a través de Philips Hue Bridges con ioBroker",
            "pl": "Łączy żarówki Philips Hue LED, lampy i paski Friends of Hue oraz inne urządzenia z funkcją SmartLink (LivingWhites, niektóre kolory LivingColors) za pośrednictwem Philips Hue Bridges z ioBroker"
        },
        "authors": [
            "hobbyquaker <hq@ccu.io>",
            "Pmant <patrickmo@gmx.de>",
            "Bluefox <dogafox@gmail.com>"
        ],
        "license": "Apache 2.0",
        "platform": "Javascript/Node.js",
        "mode": "daemon",
        "messagebox": true,
        "enabled": true,
        "compact": true,
        "readme": "https://github.com/iobroker-community-adapters/ioBroker.hue/blob/master/README.md",
        "loglevel": "info",
        "keywords": [
            "philips",
            "hue",
            "led",
            "rgb",
            "smartlink",
            "zigbee"
        ],
        "materialize": true,
        "icon": "hue.jpeg",
        "extIcon": "https://raw.githubusercontent.com/iobroker-community-adapters/ioBroker.hue/master/admin/hue.jpeg",
        "type": "lighting"
    },
    "native": {
        "bridge": "",
        "port": 80,
        "user": "",
        "polling": true,
        "pollingInterval": 30,
        "ignoreGroups": false
    },
    "objects": [
        {
            "_id": "enum.functions.color",
            "common": {
                "name": "Color",
                "members": []
            },
            "type": "enum",
            "native": {}
        }
    ]
}
<|MERGE_RESOLUTION|>--- conflicted
+++ resolved
@@ -1,158 +1,154 @@
-{
-    "common": {
-        "name": "hue",
-<<<<<<< HEAD
-        "version": "1.2.0",
-        "news": {
-            "1.2.0": {
-                "en": "rework to queue commands using 'bottleneck'",
-                "de": "Umstellung auf 'bottleneck' um Kommandos zu queuen"
-=======
-        "version": "1.1.2",
-        "news": {
-            "1.1.2": {
-                "en": "Added compact mode",
-                "de": "Kompaktmodus hinzugefügt",
-                "ru": "Добавлен компактный режим",
-                "pt": "Adicionado modo compacto",
-                "nl": "Compact-modus toegevoegd",
-                "fr": "Ajout du mode compact",
-                "it": "Aggiunta modalità compatta",
-                "es": "Modo compacto agregado",
-                "pl": "Dodano tryb kompaktowy"
->>>>>>> 1cd6dcfa
-            },
-            "1.1.1": {
-                "en": "Ignoring of groups was implemented",
-                "de": "Ignorieren von Gruppen wurde implementiert",
-                "ru": "Было реализовано игнорирование групп",
-                "pt": "Ignorando grupos foi implementado",
-                "nl": "Het negeren van groepen is geïmplementeerd",
-                "fr": "L'ignorance des groupes a été mise en œuvre",
-                "it": "L'ignoranza dei gruppi è stata implementata",
-                "es": "Se implementó ignorar grupos",
-                "pl": "Ignorowanie grup zostało zaimplementowane"
-            },
-            "1.1.0": {
-                "en": "The command queue was optimized",
-                "de": "Die Befehlswarteschlange wurde optimiert",
-                "ru": "Очередь команд была оптимизирована",
-                "pt": "A fila de comandos foi otimizada",
-                "nl": "De opdrachtwachtrij is geoptimaliseerd",
-                "fr": "La file d'attente de commandes a été optimisée",
-                "it": "La coda dei comandi è stata ottimizzata",
-                "es": "La cola de comandos fue optimizada",
-                "pl": "Kolejka poleceń została zoptymalizowana"
-            },
-            "1.0.1": {
-                "en": "Roles were adjusted",
-                "de": "Rollen wurden angepasst",
-                "ru": "Роли были скорректированы",
-                "pt": "Papéis foram ajustados",
-                "nl": "Rollen zijn aangepast",
-                "fr": "Les rôles ont été ajustés",
-                "it": "I ruoli sono stati regolati",
-                "es": "Roles fueron ajustados",
-                "pl": "Dostosowano role"
-            },
-            "1.0.0": {
-                "en": "Enable/Disable OSRAM check from HUE Bridge, polling ZLLSwitch and ZGPSwitch",
-                "de": "Aktivieren / Deaktivieren der OSRAM-Prüfung von HUE Bridge, Abfragen von ZLLSwitch und ZGPSwitch",
-                "ru": "Включить / отключить проверку OSRAM с HUE Bridge, опрос ZLLSwitch и ZGPSwitch",
-                "pt": "Habilita / desabilita a verificação OSRAM do HUE Bridge, fazendo polling de ZLLSwitch e ZGPSwitch",
-                "nl": "Schakel OSRAM-controle in / uit vanuit HUE Bridge, polling ZLLSwitch en ZGPSwitch",
-                "fr": "Activer / désactiver la vérification OSRAM depuis HUE Bridge, en interrogeant ZLLSwitch et ZGPSwitch",
-                "it": "Abilita / Disabilita il controllo OSRAM da HUE Bridge, polling ZLLSwitch e ZGPSwitch",
-                "es": "Habilite / deshabilite la comprobación de OSRAM desde HUE Bridge, sondeando ZLLSwitch y ZGPSwitch",
-                "pl": "Włącz / wyłącz kontrolę OSRAM z mostka HUE, odpytywanie ZLLSwitch i ZGPSwitch"
-            },
-            "0.6.9": {
-                "en": "Enable adapter by default",
-                "de": "Aktiviere Adapter nach der Installation",
-                "ru": "Запускать драйвер после установки"
-            },
-            "0.6.8": {
-                "en": "Poll groups",
-                "de": "Frage Gruppen ab",
-                "ru": "Опрашивает группы"
-            },
-            "0.6.7": {
-                "en": "Do not turn on the lights by start",
-                "de": "Schalte nicht die Lichte beim Start ein",
-                "ru": "Не включать лампы при старте"
-            },
-            "0.6.6": {
-                "en": "Use new verions of npm library",
-                "de": "Benutze neue Version von NPM Bibliothek",
-                "ru": "Используется новая версия NPM библиотеки"
-            }
-        },
-        "title": "Philips Hue Bridge",
-        "titleLang": {
-            "en": "Philips Hue Bridge",
-            "de": "Philips Hue-Bridge",
-            "ru": "Philips Hue Bridge",
-            "pt": "Philips Hue Bridge",
-            "nl": "Philips Hue Bridge",
-            "fr": "Philips Hue Bridge",
-            "it": "Philips Hue Bridge",
-            "es": "Philips Hue Bridge",
-            "pl": "Philips Hue Bridge"
-        },
-        "desc": {
-            "en": "Connects Philips Hue LED Bulbs, Friends of Hue LED Lamps and Stripes and other SmartLink capable Devices (LivingWhites, some LivingColors) via Philips Hue Bridges with ioBroker",
-            "de": "Verbinden Sie Philips Hue LED Birnen, Friends of Hue LED Lampen und Streifen und andere SmartLink fähige Geräte (LivingWhites, einige LivingColors) über Philips Hue Bridges mit ioBroker",
-            "ru": "Соединяет светодиодные лампы Philips Hue, светодиодные лампы и ленты Friends of Hue и другие устройства, поддерживающие SmartLink (LivingWhites, некоторые LivingColors) через Philips Hue Bridges",
-            "pt": "Conecta Lâmpadas LED Philips Hue, Lâmpadas LED e Listras Friends of Hue e outros Dispositivos com capacidade para SmartLink (LivingWhites, alguns LivingColors) via Philips Hue Bridges com ioBroker",
-            "nl": "Verbindt Philips Hue LED-lampen, Friends of Hue LED-lampen en -stroken en andere SmartLink-compatibele apparaten (LivingWhites, sommige LivingColors) via Philips Hue Bridges met ioBroker",
-            "fr": "Permet de connecter les ampoules LED Philips Hue, les lampes et les bandes LED Friends of Hue et d'autres périphériques compatibles SmartLink (LivingWhites, certains LivingColors) via Philips Hue Bridges avec ioBroker",
-            "it": "Collega lampadine LED Philips Hue, lampade e strisce LED Friends of Hue e altri dispositivi compatibili SmartLink (LivingWhite, alcuni LivingColors) tramite Philips Hue Bridges con ioBroker",
-            "es": "Conecta bombillas LED Philips Hue, lámparas y rayas LED Friends of Hue y otros dispositivos compatibles con SmartLink (LivingWhites, algunos LivingColors) a través de Philips Hue Bridges con ioBroker",
-            "pl": "Łączy żarówki Philips Hue LED, lampy i paski Friends of Hue oraz inne urządzenia z funkcją SmartLink (LivingWhites, niektóre kolory LivingColors) za pośrednictwem Philips Hue Bridges z ioBroker"
-        },
-        "authors": [
-            "hobbyquaker <hq@ccu.io>",
-            "Pmant <patrickmo@gmx.de>",
-            "Bluefox <dogafox@gmail.com>"
-        ],
-        "license": "Apache 2.0",
-        "platform": "Javascript/Node.js",
-        "mode": "daemon",
-        "messagebox": true,
-        "enabled": true,
-        "compact": true,
-        "readme": "https://github.com/iobroker-community-adapters/ioBroker.hue/blob/master/README.md",
-        "loglevel": "info",
-        "keywords": [
-            "philips",
-            "hue",
-            "led",
-            "rgb",
-            "smartlink",
-            "zigbee"
-        ],
-        "materialize": true,
-        "icon": "hue.jpeg",
-        "extIcon": "https://raw.githubusercontent.com/iobroker-community-adapters/ioBroker.hue/master/admin/hue.jpeg",
-        "type": "lighting"
-    },
-    "native": {
-        "bridge": "",
-        "port": 80,
-        "user": "",
-        "polling": true,
-        "pollingInterval": 30,
-        "ignoreGroups": false
-    },
-    "objects": [
-        {
-            "_id": "enum.functions.color",
-            "common": {
-                "name": "Color",
-                "members": []
-            },
-            "type": "enum",
-            "native": {}
-        }
-    ]
-}
+{
+    "common": {
+        "name": "hue",
+        "version": "1.2.2",
+        "news": {
+            "1.2.2": {
+                "en": "rework to queue commands using 'bottleneck'",
+                "de": "Umstellung auf 'bottleneck' um Kommandos zu queuen"
+            },
+            "1.1.2": {
+                "en": "Added compact mode",
+                "de": "Kompaktmodus hinzugefügt",
+                "ru": "Добавлен компактный режим",
+                "pt": "Adicionado modo compacto",
+                "nl": "Compact-modus toegevoegd",
+                "fr": "Ajout du mode compact",
+                "it": "Aggiunta modalità compatta",
+                "es": "Modo compacto agregado",
+                "pl": "Dodano tryb kompaktowy"
+            },
+            "1.1.1": {
+                "en": "Ignoring of groups was implemented",
+                "de": "Ignorieren von Gruppen wurde implementiert",
+                "ru": "Было реализовано игнорирование групп",
+                "pt": "Ignorando grupos foi implementado",
+                "nl": "Het negeren van groepen is geïmplementeerd",
+                "fr": "L'ignorance des groupes a été mise en œuvre",
+                "it": "L'ignoranza dei gruppi è stata implementata",
+                "es": "Se implementó ignorar grupos",
+                "pl": "Ignorowanie grup zostało zaimplementowane"
+            },
+            "1.1.0": {
+                "en": "The command queue was optimized",
+                "de": "Die Befehlswarteschlange wurde optimiert",
+                "ru": "Очередь команд была оптимизирована",
+                "pt": "A fila de comandos foi otimizada",
+                "nl": "De opdrachtwachtrij is geoptimaliseerd",
+                "fr": "La file d'attente de commandes a été optimisée",
+                "it": "La coda dei comandi è stata ottimizzata",
+                "es": "La cola de comandos fue optimizada",
+                "pl": "Kolejka poleceń została zoptymalizowana"
+            },
+            "1.0.1": {
+                "en": "Roles were adjusted",
+                "de": "Rollen wurden angepasst",
+                "ru": "Роли были скорректированы",
+                "pt": "Papéis foram ajustados",
+                "nl": "Rollen zijn aangepast",
+                "fr": "Les rôles ont été ajustés",
+                "it": "I ruoli sono stati regolati",
+                "es": "Roles fueron ajustados",
+                "pl": "Dostosowano role"
+            },
+            "1.0.0": {
+                "en": "Enable/Disable OSRAM check from HUE Bridge, polling ZLLSwitch and ZGPSwitch",
+                "de": "Aktivieren / Deaktivieren der OSRAM-Prüfung von HUE Bridge, Abfragen von ZLLSwitch und ZGPSwitch",
+                "ru": "Включить / отключить проверку OSRAM с HUE Bridge, опрос ZLLSwitch и ZGPSwitch",
+                "pt": "Habilita / desabilita a verificação OSRAM do HUE Bridge, fazendo polling de ZLLSwitch e ZGPSwitch",
+                "nl": "Schakel OSRAM-controle in / uit vanuit HUE Bridge, polling ZLLSwitch en ZGPSwitch",
+                "fr": "Activer / désactiver la vérification OSRAM depuis HUE Bridge, en interrogeant ZLLSwitch et ZGPSwitch",
+                "it": "Abilita / Disabilita il controllo OSRAM da HUE Bridge, polling ZLLSwitch e ZGPSwitch",
+                "es": "Habilite / deshabilite la comprobación de OSRAM desde HUE Bridge, sondeando ZLLSwitch y ZGPSwitch",
+                "pl": "Włącz / wyłącz kontrolę OSRAM z mostka HUE, odpytywanie ZLLSwitch i ZGPSwitch"
+            },
+            "0.6.9": {
+                "en": "Enable adapter by default",
+                "de": "Aktiviere Adapter nach der Installation",
+                "ru": "Запускать драйвер после установки"
+            },
+            "0.6.8": {
+                "en": "Poll groups",
+                "de": "Frage Gruppen ab",
+                "ru": "Опрашивает группы"
+            },
+            "0.6.7": {
+                "en": "Do not turn on the lights by start",
+                "de": "Schalte nicht die Lichte beim Start ein",
+                "ru": "Не включать лампы при старте"
+            },
+            "0.6.6": {
+                "en": "Use new verions of npm library",
+                "de": "Benutze neue Version von NPM Bibliothek",
+                "ru": "Используется новая версия NPM библиотеки"
+            }
+        },
+        "title": "Philips Hue Bridge",
+        "titleLang": {
+            "en": "Philips Hue Bridge",
+            "de": "Philips Hue-Bridge",
+            "ru": "Philips Hue Bridge",
+            "pt": "Philips Hue Bridge",
+            "nl": "Philips Hue Bridge",
+            "fr": "Philips Hue Bridge",
+            "it": "Philips Hue Bridge",
+            "es": "Philips Hue Bridge",
+            "pl": "Philips Hue Bridge"
+        },
+        "desc": {
+            "en": "Connects Philips Hue LED Bulbs, Friends of Hue LED Lamps and Stripes and other SmartLink capable Devices (LivingWhites, some LivingColors) via Philips Hue Bridges with ioBroker",
+            "de": "Verbinden Sie Philips Hue LED Birnen, Friends of Hue LED Lampen und Streifen und andere SmartLink fähige Geräte (LivingWhites, einige LivingColors) über Philips Hue Bridges mit ioBroker",
+            "ru": "Соединяет светодиодные лампы Philips Hue, светодиодные лампы и ленты Friends of Hue и другие устройства, поддерживающие SmartLink (LivingWhites, некоторые LivingColors) через Philips Hue Bridges",
+            "pt": "Conecta Lâmpadas LED Philips Hue, Lâmpadas LED e Listras Friends of Hue e outros Dispositivos com capacidade para SmartLink (LivingWhites, alguns LivingColors) via Philips Hue Bridges com ioBroker",
+            "nl": "Verbindt Philips Hue LED-lampen, Friends of Hue LED-lampen en -stroken en andere SmartLink-compatibele apparaten (LivingWhites, sommige LivingColors) via Philips Hue Bridges met ioBroker",
+            "fr": "Permet de connecter les ampoules LED Philips Hue, les lampes et les bandes LED Friends of Hue et d'autres périphériques compatibles SmartLink (LivingWhites, certains LivingColors) via Philips Hue Bridges avec ioBroker",
+            "it": "Collega lampadine LED Philips Hue, lampade e strisce LED Friends of Hue e altri dispositivi compatibili SmartLink (LivingWhite, alcuni LivingColors) tramite Philips Hue Bridges con ioBroker",
+            "es": "Conecta bombillas LED Philips Hue, lámparas y rayas LED Friends of Hue y otros dispositivos compatibles con SmartLink (LivingWhites, algunos LivingColors) a través de Philips Hue Bridges con ioBroker",
+            "pl": "Łączy żarówki Philips Hue LED, lampy i paski Friends of Hue oraz inne urządzenia z funkcją SmartLink (LivingWhites, niektóre kolory LivingColors) za pośrednictwem Philips Hue Bridges z ioBroker"
+        },
+        "authors": [
+            "hobbyquaker <hq@ccu.io>",
+            "Pmant <patrickmo@gmx.de>",
+            "Bluefox <dogafox@gmail.com>"
+        ],
+        "license": "Apache 2.0",
+        "platform": "Javascript/Node.js",
+        "mode": "daemon",
+        "messagebox": true,
+        "enabled": true,
+        "compact": true,
+        "readme": "https://github.com/iobroker-community-adapters/ioBroker.hue/blob/master/README.md",
+        "loglevel": "info",
+        "keywords": [
+            "philips",
+            "hue",
+            "led",
+            "rgb",
+            "smartlink",
+            "zigbee"
+        ],
+        "materialize": true,
+        "icon": "hue.jpeg",
+        "extIcon": "https://raw.githubusercontent.com/iobroker-community-adapters/ioBroker.hue/master/admin/hue.jpeg",
+        "type": "lighting"
+    },
+    "native": {
+        "bridge": "",
+        "port": 80,
+        "user": "",
+        "polling": true,
+        "pollingInterval": 30,
+        "ignoreGroups": false
+    },
+    "objects": [
+        {
+            "_id": "enum.functions.color",
+            "common": {
+                "name": "Color",
+                "members": []
+            },
+            "type": "enum",
+            "native": {}
+        }
+    ]
+}